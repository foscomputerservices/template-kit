import Async
import Dispatch
import TemplateKit
import XCTest

class TemplateDataEncoderTests: XCTestCase {
    func testString() {
        let data = "hello"
        try XCTAssertEqual(TemplateDataEncoder().testEncode(data), .string(data))
    }

    func testDouble() {
        let data: Double = 3.14
        try XCTAssertEqual(TemplateDataEncoder().testEncode(data), .double(data))
    }
    
    func testDictionary() {
        let data: [String: String] = ["string": "hello", "foo": "3.14"]
        try XCTAssertEqual(TemplateDataEncoder().testEncode(data), .dictionary([
            "string": .string("hello"),
            "foo": .string("3.14")
        ]))
    }

    func testNestedDictionary() {
        let data: [String: [String: String]] = [
            "a": ["string": "hello", "foo": "3.14"],
            "b": ["greeting": "hey", "foo": "3.15"]
        ]
        try XCTAssertEqual(TemplateDataEncoder().testEncode(data), .dictionary([
        "a": .dictionary([
            "string": .string("hello"),
            "foo": .string("3.14")
            ]),
        "b": .dictionary([
            "greeting": .string("hey"),
            "foo": .string("3.15")
            ])
        ]))
    }

    func testArray() {
        let data: [String] = ["string", "hello", "foo", "3.14"]
        try XCTAssertEqual(TemplateDataEncoder().testEncode(data), .array([
            .string("string"), .string("hello"), .string("foo"), .string("3.14")
        ]))
    }

    func testNestedArray() {
        let data: [[String]] = [["string"], ["hello", "foo"], ["3.14"]]
        try XCTAssertEqual(TemplateDataEncoder().testEncode(data), .array([
            .array([.string("string")]), .array([.string("hello"), .string("foo")]), .array([.string("3.14")])
        ]))
    }

    func testEncodable() {
        struct Hello: Encodable { var hello = "hello" }
        try XCTAssertEqual(TemplateDataEncoder().testEncode(Hello()), .dictionary([
            "hello": .string("hello"),
        ]))
    }

    func testComplexEncodable() {
        struct Test: Encodable {
            var string: String = "hello"
            var double: Double = 3.14
            var int: Int = 42
            var float: Float = -0.5
            var bool: Bool = true
            var fib: [Int] = [0, 1, 1, 2, 3, 5, 8, 13]
        }

        try XCTAssertEqual(TemplateDataEncoder().testEncode(Test()), .dictionary([
            "string": .string("hello"),
            "double": .double(3.14),
            "int": .int(42),
            "float": .double(-0.5),
            "bool": .bool(true),
            "fib": .array([.int(0), .int(1), .int(1), .int(2), .int(3), .int(5), .int(8), .int(13)]),
        ]))
    }

    func testNestedEncodable() {
        final class Test: Encodable {
            var string: String = "hello"
            var double: Double = 3.14
            var int: Int = 42
            var float: Float = -0.5
            var bool: Bool = true
            var sub: Test?
            init(sub: Test? = nil) {
                self.sub = sub
            }
        }

        let sub = Test()
        try XCTAssertEqual(TemplateDataEncoder().testEncode(Test(sub: sub)), .dictionary([
            "string": .string("hello"),
            "double": .double(3.14),
            "int": .int(42),
            "float": .double(-0.5),
            "bool": .bool(true),
            "sub": .dictionary([
                "string": .string("hello"),
                "double": .double(3.14),
                "int": .int(42),
                "float": .double(-0.5),
                "bool": .bool(true),
            ])
        ]))
    }

    func testGH10() throws {
        func wrap(_ syntax: TemplateSyntaxType) -> TemplateSyntax {
            return TemplateSyntax(type: syntax, source: TemplateSource(file: "test", line: 0, column: 0, range: 0..<1))
        }
        func raw(_ string: String) -> TemplateSyntax {
            let data = string.data(using: .utf8) ?? .init()
            return wrap(.raw(TemplateRaw(data: data)))
        }

        let path: [CodingKey] = [
            BasicKey.init("currentUser"),
            BasicKey.init("name"),
        ]

        let ast: [TemplateSyntax] = [
            raw("""
            head
            """),
            wrap(.tag(TemplateTag(
                name: "print",
                parameters: [wrap(.identifier(TemplateIdentifier(path: path)))],
                body: nil
            ))),
            raw("""
            tail
            """),
        ]
        let elg = MultiThreadedEventLoopGroup(numberOfThreads: 1)
        defer { try! elg.syncShutdownGracefully() }
        let worker = elg.next()

        struct User: Codable {
            var id: Int?
            var name: String
        }

        struct Profile: Encodable {
            var currentUser: Future<User>
        }

        let user = User(id: nil, name: "Vapor")
        let profile = Profile(currentUser: Future.map(on: worker) { user })

<<<<<<< HEAD
        let data = try TemplateDataEncoder().testEncode(profile)
=======
        let data = try TemplateDataEncoder().testEncode(profile, on: worker)
        print(data)
>>>>>>> 1f42f415
        let container = BasicContainer(config: .init(), environment: .testing, services: .init(), on: worker)

        let renderer = PlaintextRenderer(viewsDir: "/", on: container)
        renderer.tags["print"] = Print()

        let view = try TemplateSerializer(
            renderer: renderer,
            context: TemplateDataContext(data: data),
            using: container
        ).serialize(ast: ast).wait()
        XCTAssertEqual(String(data: view.data, encoding: .utf8), "headVaportail")
    }
    
    // https://github.com/vapor/template-kit/issues/20
    func testGH20() throws {
        func wrap(_ syntax: TemplateSyntaxType) -> TemplateSyntax {
            return TemplateSyntax(type: syntax, source: TemplateSource(file: "test", line: 0, column: 0, range: 0..<1))
        }
        
        let path: [CodingKey] = [
            BasicKey.init("date"),
        ]

        let worker = EmbeddedEventLoop()
        let container = BasicContainer(config: .init(), environment: .testing, services: .init(), on: worker)
        let renderer = PlaintextRenderer(viewsDir: "/", on: container)
        renderer.tags["date"] = DateFormat()
        let ast: [TemplateSyntax] = [
            wrap(.tag(TemplateTag(
                name: "date",
                parameters: [wrap(.identifier(TemplateIdentifier(path: path)))],
                body: nil
            )))
        ]
        let date = Date()
        let data = try TemplateDataEncoder().testEncode(["date": date])
        let view = try TemplateSerializer(
            renderer: renderer,
            context: TemplateDataContext(data: data),
            using: container
        ).serialize(ast: ast).wait()
        let formatter = DateFormatter()
        formatter.calendar = Calendar(identifier: .iso8601)
        formatter.locale = Locale(identifier: "en_US_POSIX")
        formatter.timeZone = TimeZone(secondsFromGMT: 0)
        formatter.dateFormat = "yyyy-MM-dd'T'HH:mm:ss.SSSXXXXX"
        XCTAssertEqual(String(data: view.data, encoding: .utf8), formatter.string(from: date))
    }
    
    func testTemplabeByteScannerPeak() {
        let scanner = TemplateByteScanner(data: Data(), file: "empty")
        
        XCTAssertNil(scanner.peek(by: 0))
        XCTAssertNil(scanner.peek(by: -1))
        XCTAssertNil(scanner.peek(by: 1))
    }

    static var allTests = [
        ("testString", testString),
        ("testDouble", testDouble),
        ("testDictionary", testDictionary),
        ("testNestedDictionary", testNestedDictionary),
        ("testNestedArray", testNestedArray),
        ("testEncodable", testEncodable),
        ("testComplexEncodable", testComplexEncodable),
        ("testNestedEncodable", testNestedEncodable),
        ("testGH10", testGH10),
        ("testGH20", testGH20),
        ("testTemplabeByteScannerPeak", testTemplabeByteScannerPeak),
    ]
}

extension TemplateDataEncoder {
    func testEncode<E>(_ encodable: E, on eventLoop: EventLoop = EmbeddedEventLoop()) throws -> TemplateData where E: Encodable {
        return try encode(encodable, on: eventLoop).wait()
    }
}<|MERGE_RESOLUTION|>--- conflicted
+++ resolved
@@ -153,12 +153,7 @@
         let user = User(id: nil, name: "Vapor")
         let profile = Profile(currentUser: Future.map(on: worker) { user })
 
-<<<<<<< HEAD
         let data = try TemplateDataEncoder().testEncode(profile)
-=======
-        let data = try TemplateDataEncoder().testEncode(profile, on: worker)
-        print(data)
->>>>>>> 1f42f415
         let container = BasicContainer(config: .init(), environment: .testing, services: .init(), on: worker)
 
         let renderer = PlaintextRenderer(viewsDir: "/", on: container)
